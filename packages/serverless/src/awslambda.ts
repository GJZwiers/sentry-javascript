--- conflicted
+++ resolved
@@ -12,6 +12,7 @@
 import { extractTraceparentData } from '@sentry/tracing';
 import { Integration } from '@sentry/types';
 import { isString, logger, parseBaggageSetMutability } from '@sentry/utils';
+import { extensionRelayDSN } from '@sentry/utils'
 // NOTE: I have no idea how to fix this right now, and don't want to waste more time, as it builds just fine — Kamil
 // eslint-disable-next-line import/no-unresolved
 import { Context, Handler } from 'aws-lambda';
@@ -78,12 +79,9 @@
     version: Sentry.SDK_VERSION,
   };
 
-<<<<<<< HEAD
   // Point the SDK to the Lambda Extension instead of the host specified in the DSN
   options.dsn = extensionRelayDSN(options.dsn);
 
-=======
->>>>>>> d4c153b7
   Sentry.init(options);
   Sentry.addGlobalEventProcessor(serverlessEventProcessor);
 }
